"""motion_utils

This library has 3 sections:
 - Helper classes (subclasses of MotionEstimate) for managing
   the output of registration. Make one with the `get_motion_estimate`
   function
 - Helper functions for plotting motion estimates
 - Helper functions for making nonrigid windows / binning space+time
   / computing rasters

The main registration APIs in dredge_ap and drege_lfp use these helpers.
"""
import numpy as np
from scipy.interpolate import RegularGridInterpolator, interp1d
from scipy.ndimage import gaussian_filter1d, correlate1d
from scipy import ndimage
import warnings

# -- motion estimate helper classes


class MotionEstimate:
    """MotionEstimate

    This class won't be instantiated, users interact with subclasses below
    which are usually instantiated by the `get_motion_estimate()` function.

    MotionEstimate and its subclasses manage your displacement estimate
    and its temporal (and optionally spatial, if nonrigid) domain(s),
    and they can smartly give you the displacement at a given time (and
    optionally depth, if nonrigid).

    You can use the `disp_at_s(...)` method on subclasses to get the
    displacement at a time (and, optionally, depth if nonrigid).
    You can use the `correct_s(...)` method to compute the drift-corrected
    position at a given time (and depth).
    """

    def __init__(
        self,
        displacement,
        time_bin_edges_s=None,
        spatial_bin_edges_um=None,
        time_bin_centers_s=None,
        spatial_bin_centers_um=None,
    ):
        self.displacement = displacement
        self.time_bin_edges_s = time_bin_edges_s
        self.spatial_bin_edges_um = spatial_bin_edges_um

        self.time_bin_centers_s = time_bin_centers_s
        if time_bin_edges_s is not None:
            if time_bin_centers_s is None:
                self.time_bin_centers_s = 0.5 * (
                    time_bin_edges_s[1:] + time_bin_edges_s[:-1]
                )

        self.spatial_bin_centers_um = spatial_bin_centers_um
        if spatial_bin_edges_um is not None:
            if spatial_bin_centers_um is None:
                self.spatial_bin_centers_um = 0.5 * (
                    spatial_bin_edges_um[1:] + spatial_bin_edges_um[:-1]
                )

    def disp_at_s(self, t_s, depth_um=None, grid=False):
        """Get the displacement at time t_s and depth depth_um

        ! This must be implemented by subclasses!

                                Arguments
                                ---------
                                t_s, depth_um : floats or np.arrays
                                    These should be numbers or arrays of the same shape corresponding to times
                                    (in seconds) and depths (in microns)
                                grid : boolean, optional
                                    If true, treat t_s and depth_um as x/y coordinates of a 2d rectangular grid.
                                    Then, if t_s and depth_um have `n` and `m` elements, this computes displacements
                                    on the `n x m` grid.

                                Returns
                                -------
                                An array of displacements in microns with the same shape as depth_um (when grid=False).
        """
        raise NotImplementedError

    def correct_s(self, t_s, depth_um, grid=False):
        """Return the registered depths for events at times `t_s` and depths `depth_um`

        Arguments
        ---------
        t_s, depth_um : floats or np.arrays
            These should be numbers or arrays of the same shape corresponding to times
            (in seconds) and depths (in microns)
        grid : boolean, optional
            If true, treat t_s and depth_um as x/y coordinates of a 2d rectangular grid.
            Then, if t_s and depth_um have `n` and `m` elements, this applies displacements
            on the `n x m` grid.

        Returns
        -------
        An array of motion-corrected depth positions in microns with the same shape as
        depth_um (when grid=False).
        """
        return np.asarray(depth_um) - self.disp_at_s(t_s, depth_um, grid=grid)


class RigidMotionEstimate(MotionEstimate):
    def __init__(
        self,
        displacement,
        time_bin_edges_s=None,
        time_bin_centers_s=None,
    ):
        displacement = np.atleast_1d(np.asarray(displacement).squeeze())

        assert displacement.ndim == 1
        if time_bin_edges_s is not None:
            assert (1 + displacement.shape[0],) == time_bin_edges_s.shape
        else:
            assert time_bin_centers_s is not None
            assert time_bin_centers_s.shape == displacement.shape

        super().__init__(
            displacement,
            time_bin_edges_s=time_bin_edges_s,
            time_bin_centers_s=time_bin_centers_s,
        )

        self.lerp = interp1d(
            self.time_bin_centers_s,
            self.displacement,
            bounds_error=False,
            fill_value=tuple(self.displacement[[0, -1]]),
        )

    def disp_at_s(self, t_s, depth_um=None, grid=False):
        """Get the displacement at times `t_s` and depths `depth_um`

        Arguments
        ---------
        t_s : float or np.array
            A float or array of floats with times in seconds at which you want to
            get the estimated displacement
        depth_um : optional, float or np.array
            Since the motion estimate is rigid, the displacement does not depend
            on the depth, and this is ignored. It's just here to make a uniform
            interface across MotionEstimate classes, so that users don't need to
            worry about which one they have.
        grid : boolean, optional
            If true, treat t_s and depth_um as x/y coordinates of a 2d rectangular grid.
            Then, if t_s and depth_um have `n` and `m` elements, this computes displacements
            on the `n x m` grid.

        Returns
        -------
        An array of displacements in microns with the same shape as t_s (when grid=False).
        """
        if depth_um is not None and np.asarray(depth_um).shape != np.asarray(t_s).shape:
            assert grid
        disp = self.lerp(np.asarray(t_s))
        if grid:
            disp = disp[None]
            if depth_um is not None:
                disp = np.broadcast_to(
                    disp, (*np.atleast_1d(depth_um).shape, *np.atleast_1d(t_s).shape)
                )
        return disp


class NonrigidMotionEstimate(MotionEstimate):
    def __init__(
        self,
        displacement,
        time_bin_edges_s=None,
        time_bin_centers_s=None,
        spatial_bin_edges_um=None,
        spatial_bin_centers_um=None,
    ):
        assert displacement.ndim == 2
        if time_bin_edges_s is not None:
            time_bin_edges_s
            assert (1 + displacement.shape[1],) == time_bin_edges_s.shape
        else:
            assert time_bin_centers_s is not None
            assert (displacement.shape[1],) == time_bin_centers_s.shape
        if spatial_bin_edges_um is not None:
            assert (1 + displacement.shape[0],) == spatial_bin_edges_um.shape
        else:
            assert spatial_bin_centers_um is not None
            assert (displacement.shape[0],) == spatial_bin_centers_um.shape

        super().__init__(
            displacement,
            time_bin_edges_s=time_bin_edges_s,
            time_bin_centers_s=time_bin_centers_s,
            spatial_bin_edges_um=spatial_bin_edges_um,
            spatial_bin_centers_um=spatial_bin_centers_um,
        )

        # used below to disable RectBivariateSpline's extrapolation behavior
        # we'd rather fill in with the boundary value than make some line
        # going who knows where
        self.t_low = self.time_bin_centers_s.min()
        self.t_high = self.time_bin_centers_s.max()
        self.d_low = self.spatial_bin_centers_um.min()
        self.d_high = self.spatial_bin_centers_um.max()

        self.lerp = RegularGridInterpolator(
            (self.spatial_bin_centers_um, self.time_bin_centers_s),
            self.displacement,
        )

    def disp_at_s(self, t_s, depth_um=None, grid=False):
        """Get the displacement at times `t_s` and depths `depth_um`

        Arguments
        ---------
        t_s : float or np.array
            A float or array of floats with times in seconds at which you want to
            get the estimated displacement
        depth_um : optional, float or np.array
            Since the motion estimate is nonrigid, the displacement depends on depth.
            This should be an array of the same shape as t_s giving the depths for each
            of the times in t_s.
        grid : boolean, optional
            If true, treat t_s and depth_um as x/y coordinates of a 2d rectangular grid.
            Then, if t_s and depth_um have `n` and `m` elements, this computes displacements
            on the `n x m` grid.

        Returns
        -------
        An array of displacements in microns with the same shape as t_s (when grid=False).
        """
        if np.asarray(depth_um).shape != np.asarray(t_s).shape:
            assert grid
        if grid:
            depth_um, t_s = np.meshgrid(depth_um, t_s, indexing="ij")
        points = np.c_[
            np.clip(depth_um, self.d_low, self.d_high).ravel(),
            np.clip(t_s, self.t_low, self.t_high).ravel(),
        ]
        return self.lerp(points).reshape(np.asarray(t_s).shape)


class IdentityMotionEstimate(RigidMotionEstimate):
    """The motion estimate with no motion."""

    def __init__(self):
        super().__init__(np.array([0.0]), time_bin_centers_s=np.array([0.0]))


class ComposeMotionEstimates(MotionEstimate):
    """Compose motion estimates, applying them in forward order (not reverse!)."""

    def __init__(self, *motion_estimates):
        super().__init__(None)
        self.motion_estimates = motion_estimates
        self.time_bin_edges_s = motion_estimates[-1].time_bin_edges_s
        self.time_bin_centers_s = motion_estimates[-1].time_bin_centers_s

    def disp_at_s(self, t_s, depth_um=None, grid=False):
        assert not grid

        disp = np.zeros_like(t_s)
        if depth_um is None:
            depth_um = np.zeros_like(t_s)

        for me in self.motion_estimates:
            disp += me.disp_at_s(t_s, depth_um + disp)

        return disp


def get_motion_estimate(
    displacement,
    time_bin_edges_s=None,
    time_bin_centers_s=None,
    spatial_bin_edges_um=None,
    spatial_bin_centers_um=None,
    windows=None,
    window_weights=None,
    upsample_by_windows=False,
):
    """Helper function for constructing MotionEstimates

    This would be the suggested way to instantiate RigidMotionEstimates
    and NonrigidMotionEstimates, since it handles both cases equally.

    Returns: an instance of a MotionEstimate subclass.
    """
    displacement = np.asarray(displacement).squeeze()
    assert displacement.ndim <= 2
    assert any(a is not None for a in (time_bin_edges_s, time_bin_centers_s))

    # rigid case
    if displacement.ndim == 1:
        return RigidMotionEstimate(
            displacement,
            time_bin_edges_s=time_bin_edges_s,
            time_bin_centers_s=time_bin_centers_s,
        )
    assert any(a is not None for a in (spatial_bin_edges_um, spatial_bin_centers_um))

    # linear interpolation nonrigid
    if not upsample_by_windows:
        return NonrigidMotionEstimate(
            displacement,
            time_bin_edges_s=time_bin_edges_s,
            time_bin_centers_s=time_bin_centers_s,
            spatial_bin_edges_um=spatial_bin_edges_um,
            spatial_bin_centers_um=spatial_bin_centers_um,
        )

    # upsample using the windows to spatial_bin_centers space
    if spatial_bin_centers_um is not None:
        D = spatial_bin_centers_um.shape[0]
    else:
        D = spatial_bin_edges_um.shape[0] - 1
    assert windows.shape == (displacement.shape[0], D)
    if window_weights is None:
        window_weights = np.ones_like(displacement)
    assert window_weights.shape == displacement.shape
    # precision weighted average
    normalizer = windows.T @ window_weights
    displacement_upsampled = (windows.T @ (displacement * window_weights)) / normalizer

    return NonrigidMotionEstimate(
        displacement_upsampled,
        time_bin_edges_s=time_bin_edges_s,
        time_bin_centers_s=time_bin_centers_s,
        spatial_bin_edges_um=spatial_bin_edges_um,
        spatial_bin_centers_um=spatial_bin_centers_um,
    )


def get_interpolated_recording(motion_est, recording, border_mode="remove_channels"):
    """Use spikeinterface to interpolate a recording to correct for the motion in motion_est

    This handles internally translation between the sample times of recording
    and motion_est. So, you can use this function with a motion_est computed from 250Hz
    LFP to correct 250Hz LFP or 2500Hz LFP or 30kHz AP equally.

    Arguments
    ---------
    motion_est : a MotionEstimate object
    recording : a SpikeInterface recording
        These two objects should be trimmed to the same time domain (different
        sample times is okay, but they should have the same temporal extent in
        seconds)

    Returns
    -------
    rec_interpolated : spikeinterface InterpolateMotionRecording object
    """
    # we need to make a copy of the recording which has no times stored
    # this is not something spikeinterface supports so we are doing it manually
    from copy import copy
    from spikeinterface.sortingcomponents.motion_interpolation import (
        interpolate_motion,
    )

    rec = copy(recording)
    rec._recording_segments[0] = copy(rec._recording_segments[0])
    rec._recording_segments[0].t_start = None
    rec._recording_segments[0].time_vector = None

    # fake the temporal bins
    # we have been maintaining the metadata about time bins in our motion estimate,
    # but again, spikeinterface is not doing this so we have to throw that info away
    # before calling spikeinterface functions
    dt = np.diff(motion_est.time_bin_centers_s).min()
    temporal_bins = (
        motion_est.time_bin_centers_s - motion_est.time_bin_centers_s[0] + dt / 2
    )

    # the other issue is that spikeinterface doesn't understand rigid interpolation for now
    # so, we have to turn our rigid estimate into a nonrigid estimate
    spatial_bins = motion_est.spatial_bin_centers_um
    displacement = motion_est.displacement
    if spatial_bins is None:
        # we had a rigid motion
        # spatial bins can be the edges of the probe?
        geom_y = rec.get_channel_locations()[:, 1]
        spatial_bins = [geom_y.min(), geom_y.max()]
        # make 2 copies of our displacement so that they appear to correspond to these spatial bins
        displacement = np.stack((displacement, displacement), axis=0)
        assert displacement.ndim == 2 and displacement.shape[0] == 2

    # now we can use correct_motion
    rec_interpolated = interpolate_motion(
        rec,
        displacement.T,
        temporal_bins,
        spatial_bins,
        border_mode=border_mode,
    )
    return rec_interpolated


def speed_limit_filter(me, speed_limit_um_per_s=5000.0):
    """Interpolate away outrageously huge jumps."""
    displacement = np.atleast_2d(me.displacement)
    speed = np.abs(np.gradient(displacement, me.time_bin_centers_s, axis=1))
    valid = speed <= speed_limit_um_per_s
    valid[[0, -1]] = True
    print(f"{valid.mean()=}")
    if valid.all():
        return me
    valid_lerp = [
        interp1d(me.time_bin_centers_s[v], d[v]) for v, d in zip(valid, displacement)
    ]
    filtered_displacement = [vl(me.time_bin_centers_s) for vl in valid_lerp]

    return get_motion_estimate(
        filtered_displacement,
        time_bin_edges_s=me.time_bin_edges_s,
        time_bin_centers_s=me.time_bin_centers_s,
        spatial_bin_edges_um=me.spatial_bin_edges_um,
        spatial_bin_centers_um=me.spatial_bin_centers_um,
    )


def resample_to_new_time_bins(me, new_time_bin_centers_s=None):
    """Take a MotionEstimate and use its interpolation to"""
    displacement_up = me.disp_at_s(
        new_time_bin_centers_s, me.spatial_bin_centers_um, grid=True
    )
    return get_motion_estimate(
        displacement_up,
        time_bin_centers_s=new_time_bin_centers_s,
        spatial_bin_centers_um=me.spatial_bin_centers_um,
    )


# -- preprocessing helpers


def fill_gaps_along_depth(recording):
    """A naive method for filling missing channels in (especially LFP) recordings."""
    import spikeinterface.preprocessing as sppx

    # figure out where the gaps are and how big they are relative
    # to the rest of the channel spacings
    geom = recording.get_channel_locations()
    geom_y = geom[:, 1]
    dy = np.diff(geom_y)
    dy_unique = np.unique(dy)
    if dy_unique.size <= 1:
        # nothing to do, all channel spacings are the same
        return recording
    pitch = dy_unique.min()

    # figure out where the new channels should go
    new_locs = []
    for j in np.flatnonzero(dy > pitch):
        dyj = dy[j]
        n_add = int(dyj // pitch - 1)
        at_j = geom[geom_y == geom_y[j]].mean(0)
        at_next = geom[geom_y == geom_y[j] + dyj].mean(0)
        center_x = 0.5 * (at_j[0] + at_next[0])
        for k in range(n_add):
            new_locs.append([center_x, at_j[1] + (k + 1) * dyj])

    # use a spikeinterface preprocessing chain to interpolate
    # into these gaps
    rec = sppx.add_fake_channels(recording, len(new_locs), new_locs)
    rec = sppx.depth_order(rec)
    bad_channels = [id for id in rec.channel_ids if id.startswith("FakeChan")]
    return sppx.interpolate_bad_channels(rec, bad_channels)


# -- plotting


def show_raster(raster, spatial_bin_edges_um, time_bin_edges_s, ax, **imshow_kwargs):
    """Display a spike activity raster as created with `spike_raster` below"""
    return ax.imshow(
        raster,
        extent=(*time_bin_edges_s[[0, -1]], *spatial_bin_edges_um[[0, -1]]),
        origin="lower",
        **imshow_kwargs,
    )


def show_spike_raster(amps, depths, times, ax, raster_kwargs=None, **imshow_kwargs):
    """Display a spike activity raster as created with `spike_raster` below"""
    if raster_kwargs is None:
        raster_kwargs = {}
    raster, spatial_bin_edges_um, time_bin_edges_s = spike_raster(
        amps, depths, times, **raster_kwargs
    )[:3]
    extent = (*time_bin_edges_s[[0, -1]], *spatial_bin_edges_um[[0, -1]])
    return extent, ax.imshow(
        raster,
        extent=extent,
        origin="lower",
        **imshow_kwargs,
    )


def show_registered_raster(
    me, amps, depths, times, ax, raster_kwargs=None, **imshow_kwargs
):
    """Plot a registered raster for the MotionEstimate me."""
    if raster_kwargs is None:
        raster_kwargs = {}
    depths_reg = me.correct_s(times, depths)
    raster, spatial_bin_edges_um, time_bin_edges_s = spike_raster(
        amps, depths_reg, times, **raster_kwargs
    )[:3]
    return ax.imshow(
        raster,
        extent=(*time_bin_edges_s[[0, -1]], *spatial_bin_edges_um[[0, -1]]),
        origin="lower",
        **imshow_kwargs,
    )


def plot_me_traces(
    me,
    ax,
    offset=0,
    depths_um=None,
    label=False,
    zero_times=False,
    t_start=None,
    t_end=None,
    **plot_kwargs,
):
    """Plot the displacement estimates for the MotionEstimate me as lines."""
    if depths_um is None:
        depths_um = me.spatial_bin_centers_um
    if depths_um is None:
        depths_um = [sum(ax.get_ylim()) / 2]

    times = me.time_bin_centers_s
    t_offset = times[0] if zero_times else 0
    if t_start is not None:
        times = times[times >= t_start]
    if t_end is not None:
        times = times[times <= t_end]

    lines = []
    lab = None
    for b, depth in enumerate(depths_um):
        disp = me.disp_at_s(times, depth_um=depth, grid=True)
        disp = disp.squeeze()
        if isinstance(label, str):
            if b == len(depths_um) - 1:
                lab = label
        else:
            lab = f"bin {b}" if label else None
        l = ax.plot(
            times - t_offset,
            depth + offset + disp,
            label=lab,
            **plot_kwargs,
        )
        lines.extend(l)
    return lines


def show_displacement_heatmap(me, ax, spatial_bin_centers_um=None, **imshow_kwargs):
    """Plot a spatiotemporal heatmap of displacement for the MotionEstimate me."""
    if spatial_bin_centers_um is None:
        spatial_bin_centers_um = me.spatial_bin_centers_um

    displacement_heatmap = me.disp_at_s(
        me.time_bin_centers_s, spatial_bin_centers_um, grid=True
    )
    ax.imshow(
        displacement_heatmap,
        extent=(
            *me.time_bin_centers_s[[0, -1]],
            *spatial_bin_centers_um[[0, -1]],
        ),
        origin="lower",
        **imshow_kwargs,
    )


# lfp plotting helpers


def show_lfp_image(
    lfp_recording,
    start_sample,
    end_sample,
    ax,
    volts=False,
    seconds=True,
    microns=False,
    aspect="auto",
    batched_mode=False,
    traces=None,
    origin="lower",
    **imshow_kwargs,
):
    if traces is None and batched_mode:
        traces = np.concatenate(
            [
                lfp_recording.get_traces(
                    0, t0, min(end_sample, t0 + 10), return_scaled=volts
                )
                for t0 in range(start_sample, end_sample, 10)
            ]
        )
    elif traces is None:
        traces = lfp_recording.get_traces(
            0, start_sample, end_sample, return_scaled=volts
        )

    if seconds:
        times = lfp_recording.get_times(0)[start_sample:end_sample]
        extent_t = times[[0, -1]]
        xlabel = "time (seconds)"
    else:
        extent_t = start_sample, end_sample
        xlabel = "time (samples)"

    if microns:
        geom_y = lfp_recording.get_channel_locations()[:, 1]
        extent_y = geom_y.max(), geom_y.min()
        ylabel = "depth (microns)"
    else:
        extent_y = 0, lfp_recording.get_num_channels()
        ylabel = "channels"

    if origin == "lower":
        extent_y = extent_y[1], extent_y[0]

    extent = [*extent_t, *extent_y]
    im = ax.imshow(
        traces.T, extent=extent, aspect=aspect, origin=origin, **imshow_kwargs
    )
    ax.set_xlabel(xlabel)
    ax.set_ylabel(ylabel)

    return im


def show_lfp_me_traces(
    me,
    start_sample,
    end_sample,
    ax,
    label=False,
    seconds=True,
    depths_um=None,
    **plot_kwargs,
):
    times_s = me.time_bin_centers_s[start_sample:end_sample]
    times = times_s
    if not seconds:
        times = np.arange(start_sample, end_sample)

    if depths_um is None:
        depths_um = me.spatial_bin_centers_um
    if depths_um is None:
        depths_um = [sum(ax.get_ylim()) / 2]

    for b, depth in enumerate(depths_um):
        disp = me.disp_at_s(times_s, depth_um=depth, grid=True)
        disp = disp.squeeze()
        if isinstance(label, str):
            lab = label
        else:
            lab = f"bin {b}" if label else None
        (l,) = ax.plot(
            times,
            depth + disp,
            label=lab,
            **plot_kwargs,
        )

    return l


# -- metrics plots


def masked_template_correlation(a, z, t, motion_est, geom, margin=0):
    """A metric showing registration quality over time

    A raster plot of spike positions over time is computed. Then,
    the correlation to its temporal mean is computed at each time bin.
    But, there is a twist, which is that positions outside the probe
    are masked out in these computations so that empty space isn't
    counted towards the correlations.
    """
    z_reg = motion_est.correct_s(t, z)

    # throw away spikes which are way off in space before computing the metric
    max_disp = np.abs(motion_est.displacement).max()
    z_reg_low = geom[:, 1].min() - margin - max_disp
    z_reg_high = geom[:, 1].max() + margin + max_disp
    inlying = z_reg == np.clip(z_reg, z_reg_low, z_reg_high)
    a = a[inlying]
    z = z[inlying]
    z_reg = z_reg[inlying]
    t = t[inlying]

    # get registered raster map
    raster, dbe, tbe = spike_raster(a, z_reg, t)

    # mask out raster regions which are outside the drifting probe
    dbc = 0.5 * (dbe[1:] + dbe[:-1])
    tbc = 0.5 * (tbe[1:] + tbe[:-1])
    for t in range(len(tbe) - 1):
        glo = motion_est.correct_s(t, geom[:, 1].min() - margin)
        ghi = motion_est.correct_s(t, geom[:, 1].max() + margin)
        outside = dbc != np.clip(dbc, glo, ghi)
        raster[outside, t] = np.nan

    # compute a masked template and masked correlations to it
    with warnings.catch_warnings():
        warnings.filterwarnings(
            action="ignore", category=RuntimeWarning, message="Mean of empty slice"
        )
        nan_template = np.nanmean(raster, axis=1)
        temp = (nan_template - np.nanmean(nan_template)) / np.nanstd(nan_template)
        r = (raster - np.nanmean(raster, 0)[None]) / np.nanstd(raster, 0)[None]
        nan_corr_trace = np.nanmean(temp[:, None] * r, 0)

    return dict(
        raster=raster,
        spatial_bin_edges_um=dbe,
        spatial_bin_centers_um=dbc,
        temporal_bin_edges_s=tbe,
        temporal_bin_centers_s=tbc,
        masked_template_correlation=nan_corr_trace,
    )


def sliding_mean_and_stddev_interval(
    axis, xs, ys, n_neighbors=30, linewidth=1, color="k", ci_alpha=0.25
):
    """A helper for plotting moving mean+stddev ci"""
    _1 = np.ones(2 * n_neighbors + 1)
    _ys = np.nan_to_num(ys)
    sliding_sum = correlate1d(_ys, _1, mode="constant")
    sliding_N = correlate1d(np.isfinite(ys).astype(float), _1, mode="constant")
    sliding_mean = sliding_sum / sliding_N
    sliding_sumsq = correlate1d(_ys**2, _1, mode="constant")
    sliding_std = np.sqrt(sliding_sumsq / sliding_N - sliding_mean**2)
    if ci_alpha:
        ci = axis.fill_between(
            xs,
            sliding_mean - sliding_std,
            sliding_mean + sliding_std,
            color=color,
            alpha=ci_alpha,
            edgecolor=None,
        )
    line = axis.plot(xs, sliding_mean, color=color, linewidth=linewidth)
    return line, ci, sliding_mean, sliding_std, sliding_N


def plot_masked_template_correlation(
    axis,
    a,
    z,
    t,
    motion_est,
    geom,
    margin=0,
    n_neighbors=30,
    linewidth=1,
    color="k",
    ci_alpha=0.25,
):
    corr_data = masked_template_correlation(a, z, t, motion_est, geom, margin=margin)
    (
        line,
        ci,
        corr_data["sliding_mean"],
        corr_data["sliding_std"],
        corr_data["sliding_N"],
    ) = sliding_mean_and_stddev_interval(
        axis,
        corr_data["temporal_bin_centers_s"],
        corr_data["masked_template_correlation"],
        n_neighbors=n_neighbors,
        linewidth=linewidth,
        color=color,
        ci_alpha=ci_alpha,
    )
    return corr_data, line, ci


# -- bins / windows / rasters


def get_bins(x, bin_h):
    return np.arange(
        np.floor(x.min()),
        np.ceil(x.max()) + bin_h,
        bin_h,
    )


def get_windows(
    geom,
    win_step_um,
    win_sigma_um,
    spatial_bin_edges=None,
    spatial_bin_centers=None,
    margin_um=0,
    win_shape="rect",
    zero_threshold=1e-5,
    rigid=False,
):
    """Helper wrapper around si_get_windows below."""
    if win_shape == "gaussian":
        win_sigma_um = win_sigma_um / 2
    if margin_um is None:
        margin_um = -win_sigma_um

    windows, locs = si_get_windows(
        rigid=rigid,
        contact_pos=geom,
        spatial_bin_edges=spatial_bin_edges,
        spatial_bin_centers=spatial_bin_centers,
        margin_um=margin_um,
        win_step_um=win_step_um,
        win_sigma_um=win_sigma_um,
        win_shape=win_shape,
    )
    if windows.ndim == 1:
        windows = windows[None, :]

    windows /= windows.sum(axis=1, keepdims=True)
    windows[windows < zero_threshold] = 0
    windows /= windows.sum(axis=1, keepdims=True)

    return windows, locs


# spikeinterface's get_windows function, modified
# this has been copied here for the time being
# certain modifications are necessary:
#  - no error on small windows (or, smaller gaussian sigm)
#  - support input of bin centers rather than edges for LFP use case
#  - does not actually need bin_um, and this may not always exist under non-uniform bin spacing (i.e. lfp could be from probe with holes)
#  - should return arrays
#  - contact_pos[:, 1] in bin pos calc
# also, not implemented here, but shouldn't the margin logic be based
# on the spatial bins rather than the geometry? the way it is now,
# it makes nonrigid registration after rigid registration of an insertion
# recording impossible (or generally any iterated idea)
# from spikeinterface.sortingcomponents.motion_estimation import (
#     get_windows as si_get_windows,
# )


def si_get_windows(
    rigid,
    contact_pos,
    spatial_bin_edges=None,
    margin_um=0,
    win_step_um=400,
    win_sigma_um=450,
    win_shape="gaussian",
    spatial_bin_centers=None,
):
    """
    Generate spatial windows (taper) for non-rigid motion.
    For rigid motion, this is equivalent to have one unique rectangular window that covers the entire probe.
    The windowing can be gaussian or rectangular.

    Parameters
    ----------
    rigid : bool
        If True, returns a single rectangular window
    bin_um : float
        Spatial bin size in um
    contact_pos : np.ndarray
        Position of electrodes (num_channels, 2)
    spatial_bin_edges : np.array
        The pre-computed spatial bin edges
    margin_um : float
        The margin to extend (if positive) or shrink (if negative) the probe dimension to compute windows.=
    win_step_um : float
        The steps at which windows are defined
    win_sigma_um : float
        Sigma of gaussian window (if win_shape is gaussian)
    win_shape : float
        "gaussian" | "rect"

    Returns
    -------
    non_rigid_windows : list of 1D arrays
        The scaling for each window. Each element has num_spatial_bins values
    non_rigid_window_centers: 1D np.array
        The center of each window

    Notes
    -----
    Note that kilosort2.5 uses overlaping rectangular windows.
    Here by default we use gaussian window.

    """
    if spatial_bin_centers is None:
        spatial_bin_centers = 0.5 * (spatial_bin_edges[1:] + spatial_bin_edges[:-1])
    n = spatial_bin_centers.size

    if rigid:
        # win_shape = 'rect' is forced
        non_rigid_windows = [np.ones(n, dtype="float64")]
        middle = (spatial_bin_centers[0] + spatial_bin_centers[-1]) / 2.0
        non_rigid_window_centers = np.array([middle])
    else:
        min_ = np.min(contact_pos[:, 1]) - margin_um
        max_ = np.max(contact_pos[:, 1]) + margin_um
        num_non_rigid_windows = int((max_ - min_) // win_step_um)
        border = ((max_ - min_) % win_step_um) / 2
        non_rigid_window_centers = (
            np.arange(num_non_rigid_windows + 1) * win_step_um + min_ + border
        )
        non_rigid_windows = []

        for win_center in non_rigid_window_centers:
            if win_shape == "gaussian":
                win = np.exp(
                    -((spatial_bin_centers - win_center) ** 2) / (2 * win_sigma_um**2)
                )
            elif win_shape == "rect":
                win = np.abs(spatial_bin_centers - win_center) < (win_sigma_um / 2.0)
                win = win.astype("float64")
            elif win_shape == "triangle":
                center_dist = np.abs(spatial_bin_centers - win_center)
                in_window = center_dist <= (win_sigma_um / 2.0)
                win = -center_dist
                win[~in_window] = 0
                win[in_window] -= win[in_window].min()
                win[in_window] /= win[in_window].max()

            non_rigid_windows.append(win)

    return np.array(non_rigid_windows), np.array(non_rigid_window_centers)


def get_window_domains(windows):
    """Array of windows -> list of slices where window > 0."""
    slices = []
    for w in windows:
        in_window = np.flatnonzero(w)
        slices.append(slice(in_window[0], in_window[-1] + 1))
    return slices


def spike_raster(
    amps,
    depths,
    times,
    bin_um=1.0,
    bin_s=1.0,
    spatial_bin_edges_um=None,
    time_bin_edges_s=None,
    amp_scale_fn=None,
    gaussian_smoothing_sigma_um=0,
    gaussian_smoothing_sigma_s=0,
    avg_in_bin=True,
    post_transform=None,
    return_counts=False,
    count_bins=31,
    count_bin_min=5,
):
    """Create an image representation of spike activity

    Arguments
    ---------
    amps, depths, times : 1D np.arrays all of same length
        Amplitudes, depths (microns), times (seconds) of spike events
    bin_um : float
        Spatial bin size (microns)
    bin_s : float
        Temporal bin size (seconds)
    spatial_bin_edges_um, time_bin_edges_um : 1D arrays
        Optional. If you already know what bins you want to use, supply
        them here. Otherwise, bins are determined based on bin_um/bin_s
        and the depths and times.
    amp_scale_fn : None or a function
        Apply this function to amplitudes. None (default) means leave them as
        they are. For instance, you could use np.log1p to scale the amplitudes
        logarithmically. Or, np.ones_like to replace amplitudes with 1s.
    gaussian_smoothing_sigma_um, gaussian_smoothing_sigma_s
        Bandwidth for Gaussian smoothing of raster in space and time.
    avg_in_bin : bool
        If true, average the amplitudes in each bin. If false, sum them.
    post_transform : None or a function
        If supplied, this function is applied to the final raster before
        reurning.

    Returns
    -------
    raster : 2D np.array
        The n_depth_bins x n_time_bins image
    spatial_bin_edges_um : 1D np.array
        The n_depth_bins + 1 spatial bin edges
    time_bin_edges_s : 1D np.array
        The n_time_bins_bins + 1 temporal bin edges
    """
    assert amps.shape == depths.shape == times.shape
    assert amps.ndim == 1

    if spatial_bin_edges_um is None:
        spatial_bin_edges_um = get_bins(depths, bin_um)
    if time_bin_edges_s is None:
        time_bin_edges_s = get_bins(times, bin_s)

    if amp_scale_fn is None:
        weights = amps
    else:
        weights = amp_scale_fn(amps)

<<<<<<< HEAD
    if gaussian_smoothing_sigma_um is None:
        gaussian_smoothing_sigma_um = bin_um

    if gaussian_smoothing_sigma_s is None:
        gaussian_smoothing_sigma_s = bin_s

    if gaussian_smoothing_sigma_um:
        spatial_bin_edges_um_1um = np.arange(
            spatial_bin_edges_um[0],
            spatial_bin_edges_um[-1] + 1,
            1,
        )
        spatial_bin_centers_um_1um = 0.5 * (
            spatial_bin_edges_um_1um[1:] + spatial_bin_edges_um_1um[:-1]
        )
        r_up = np.histogram2d(
=======
    if return_counts:
        counts = np.histogram2d(
>>>>>>> 30d6e3eb
            depths,
            times,
            bins=(spatial_bin_edges_um, time_bin_edges_s),
        )[0]
        counts = counts >= count_bin_min
        structure = np.zeros((count_bins, 1), dtype=counts.dtype)
        structure[: count_bins // 2 + 1] = 1
        countsup = ndimage.binary_dilation(counts, structure=structure)
        countsdown = ndimage.binary_dilation(counts, structure=structure[::-1])
        countsmiddle = ndimage.binary_dilation(counts, structure=np.ones((count_bins // 2 + 1, 1), dtype=counts.dtype))
        counts = np.logical_and(countsup, countsdown)
        counts = np.logical_and(counts, countsmiddle)
    else:
        counts = 1

    r = np.histogram2d(
        depths,
        times,
        bins=(spatial_bin_edges_um, time_bin_edges_s),
        weights=weights,
    )[0]
    if avg_in_bin:
        r /= np.maximum(
            1,
            np.histogram2d(
                depths,
                times,
                bins=(spatial_bin_edges_um, time_bin_edges_s),
            )[0],
        )

    if gaussian_smoothing_sigma_um:
        r = gaussian_filter1d(
            r * counts, gaussian_smoothing_sigma_um / bin_um, axis=0, mode="constant"
        )
        r[counts == 0] = 0
        if return_counts:
            w_up = gaussian_filter1d(
                counts, gaussian_smoothing_sigma_um / bin_um, axis=0, mode="constant"
            )
            w_up[w_up == 0] = 1
            r /= w_up

    if post_transform is not None:
        r = post_transform(r)

    if gaussian_smoothing_sigma_s:
        r = gaussian_filter1d(
            r * counts, gaussian_smoothing_sigma_s / bin_s, axis=1, mode="constant"
        )
        r[counts == 0] = 0
        if return_counts:
            w = gaussian_filter1d(
                counts, gaussian_smoothing_sigma_s / bin_s, axis=1, mode="constant"
            )
            w[w == 0] = 1
            r /= w

    if return_counts:
        return r, spatial_bin_edges_um, time_bin_edges_s, counts

    return r, spatial_bin_edges_um, time_bin_edges_s<|MERGE_RESOLUTION|>--- conflicted
+++ resolved
@@ -1014,27 +1014,14 @@
     else:
         weights = amp_scale_fn(amps)
 
-<<<<<<< HEAD
     if gaussian_smoothing_sigma_um is None:
         gaussian_smoothing_sigma_um = bin_um
 
     if gaussian_smoothing_sigma_s is None:
         gaussian_smoothing_sigma_s = bin_s
 
-    if gaussian_smoothing_sigma_um:
-        spatial_bin_edges_um_1um = np.arange(
-            spatial_bin_edges_um[0],
-            spatial_bin_edges_um[-1] + 1,
-            1,
-        )
-        spatial_bin_centers_um_1um = 0.5 * (
-            spatial_bin_edges_um_1um[1:] + spatial_bin_edges_um_1um[:-1]
-        )
-        r_up = np.histogram2d(
-=======
     if return_counts:
         counts = np.histogram2d(
->>>>>>> 30d6e3eb
             depths,
             times,
             bins=(spatial_bin_edges_um, time_bin_edges_s),
