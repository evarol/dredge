--- conflicted
+++ resolved
@@ -5,29 +5,14 @@
 from scipy.linalg import solve
 from tqdm.auto import trange
 
-<<<<<<< HEAD
-from .motion_util import (get_bins, get_motion_estimate, get_window_domains,
-                          spike_raster)
-
-default_raster_kw = dict(
-    amp_scale_fn=None,
-    post_transform=np.log1p,
-    gaussian_smoothing_sigma_um=1,
-)
-=======
-from .motion_util import (
-    spike_raster,
-    get_bins,
-    get_motion_estimate,
-    get_window_domains,
-)
+from .motion_util import get_bins, get_window_domains, spike_raster
 
 DEFAULT_LAMBDA_T = 1.0
 DEFAULT_EPS = 1e-4
->>>>>>> 941a2fc3
 
 
 # -- linear algebra, Newton method solver, block tridiagonal (Thomas) solver
+
 
 def laplacian(n, wink=True, eps=DEFAULT_EPS, lambd=1.0):
     lap = (lambd + eps) * np.eye(n)
@@ -189,7 +174,9 @@
         + Lambda_s_diag1 / 2
         + neg_hessian_likelihood_term(Us[0], **online_kw_hess(0))
     )
-    targets = np.c_[Lambda_s_offdiag, newton_rhs(Us[0], Ds[0], **online_kw_rhs(0))]
+    targets = np.c_[
+        Lambda_s_offdiag, newton_rhs(Us[0], Ds[0], **online_kw_rhs(0))
+    ]
     res = solve(alpha_hat_b, targets, assume_a="pos")
     # res = solve(alpha_hat_b, targets, assume_a="pos")
     assert res.shape == (T, T + 1)
@@ -281,14 +268,18 @@
         nspikes_threshold_low, amp_threshold_low = weights_threshold_low
         unif = np.full_like(windows[0], 1 / len(windows[0]))
         weights_threshold_low = (
-            scale_fn(amp_threshold_low) * windows @ (nspikes_threshold_low * unif)
+            scale_fn(amp_threshold_low)
+            * windows
+            @ (nspikes_threshold_low * unif)
         )
         weights_threshold_low = weights_threshold_low[:, None]
     if isinstance(weights_threshold_high, tuple):
         nspikes_threshold_high, amp_threshold_high = weights_threshold_high
         unif = np.full_like(windows[0], 1 / len(windows[0]))
         weights_threshold_high = (
-            scale_fn(amp_threshold_high) * windows @ (nspikes_threshold_high * unif)
+            scale_fn(amp_threshold_high)
+            * windows
+            @ (nspikes_threshold_high * unif)
         )
         weights_threshold_high = weights_threshold_high[:, None]
     weights_thresh = weights_orig.copy()
@@ -332,7 +323,12 @@
             Ss = np.square((Cs >= mincorr) * Cs)
         else:
             Ss = (Cs >= mincorr).astype(Cs.dtype)
-    if max_dt_s is not None and max_dt_s > 0 and T is not None and max_dt_s < T:
+    if (
+        max_dt_s is not None
+        and max_dt_s > 0
+        and T is not None
+        and max_dt_s < T
+    ):
         mask = la.toeplitz(
             np.r_[
                 np.ones(int(max_dt_s // bin_s), dtype=Ss.dtype),
@@ -377,7 +373,9 @@
     B, T, T_ = Ds.shape
     assert T == T_
     assert Ds.shape == Cs.shape
-    spatial_bin_edges_um, time_bin_edges_s = get_bins(depths_um, times_s, bin_um, bin_s)
+    spatial_bin_edges_um, time_bin_edges_s = get_bins(
+        depths_um, times_s, bin_um, bin_s
+    )
     assert (T + 1,) == time_bin_edges_s.shape
     extra = {}
 
